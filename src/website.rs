--- conflicted
+++ resolved
@@ -37,11 +37,8 @@
     ("BE", "Bedman?"),
     ("AS", "Asuka"),
     ("JN", "Johnny"),
-<<<<<<< HEAD
+    ("EL", "Elphelt"),
     ("AB", "A.B.A."),
-=======
-    ("EL", "Elphelt"),
->>>>>>> f69a0dfe
 ];
 
 pub async fn run() {
