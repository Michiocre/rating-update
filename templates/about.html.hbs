<!DOCTYPE html> 
<html class="has-navbar-fixed-top">
    <meta charset = "UTF-8">
    <head>
        {{> metadata title="About" }}
    </head>
    <body>
        {{> navbar}}
        <section class="hero is-primary">
            <div class="hero-body has-text-centered">
                <p class="title">About</p>
            </div>
        </section>
        <section class="section">
            <div class="container">
                <div class="content">
                    <ul>
                        <li><a href="#How_does_this_work">How does this work?</a></li>
                        <li><a href="#Good_rating">What's a good rating?</a></li>
                        <li><a href="#Plus_minus">What does the '±' part mean?</a></li>
                        <li><a href="#Updates">How often does this page update?</a></li>
                        <li><a href="#Expected_outcome">What's does 'expected wins' mean?</a></li>
                        <li><a href="#Raw_vs_adjusted">What's the difference between 'Win rate (raw)' and 'Win rate (rating adjusted)'?</a></li>
                        <li><a href="#Gaming">Can I gain more rating by farming lower skilled players?</a></li>
                        <li><a href="#PC_only">Is this PC only?</a></li>
                        <li><a href="#Rating_decay">Does rating change over time?</a></li>
                        <li><a href="#Reading_matchups">How do I read the matchup chart?</a></li>
                        <li><a href="#Missing_games">Some of my games are missing.</a></li>
                        <li><a href="#Questions">My question wasn't answered here.</a></li>
                    </ul>

                    <h2 id="How_does_this_work">How does this work?</h2>
                    <p>This website uses information gathered from Strive's replays on PC to track players and assign them
                    <a href="https://en.wikipedia.org/wiki/Glicko_rating_system">Glicko-2</a> ratings based on their performance. This system is widely used in competitive games and is especially suitable for 1v1 play. Matchups are as follows: </p>
                    
                    <table class="table is-narrow is-bordered">
                        <thead>
                            <tr>
                                <th>Rating difference</th>
                                <th>Win probability</th>
                            </tr>
                        </thead>
                        <tbody>
                            <tr><td>0</td><td>50%</td></tr>
                            <tr><td>100</td><td>63%</td></tr>
                            <tr><td>200</td><td>75%</td></tr>
                            <tr><td>300</td><td>85%</td></tr>
                            <tr><td>400</td><td>91%</td></tr>
                            <tr><td>500</td><td>95%</td></tr>
                        </tbody>
                    </table>
                    
                    <i>If you take on someone 300 points above you in a FT10, you can expect to take about 2 games off of them.</i>

                    <h2 id="Good_rating">What's a good rating?</h2>
<<<<<<< HEAD
                    <p>Average rating is about 1300, if you want to compare yourself to others. I've got the "strong player" cutoff at 1800 since those are good enough to beat the average player 90% of the time or so, but above them there are plenty of 2100s that do the same to them.</p>
=======
                    <p>Average rating is about 1400, if you want to compare yourself to others. I've got the "strong player" cutoff at 1800 since those are good enough to beat the average player 90% of the time or so, but above them there are plenty of 2100s that do the same to them.</p>
>>>>>>> 8d9c8811

                    <h2 id="Plus_minus">What does the '±' part mean?</h2>
                    <p>This represents how confident the system is in your rating. If you've got a rating of 1450 ±150, that means the system is 95% confident that your rating is between 1300 and 1600. New players/characters started out at 1500 ±700, which means the system thinks they could be anywhere between an 800-rated newbie or a 2200 rated pro. As you play more games, especailly against opponents close to you in skill, this number will naturally go down.</p>

                    <h2 id="Updates">How often does this page update?</h2>
                    <p>New data is scraped from Strive every minute, and ratings are recalculated every hour. This lets the system use multiple games each time it wants to update the ratings, resulting in a more stable system.</p>
                    <p>If you're asking about the website itself getting new features, updates are sporadic. I still have a few core things I want to add, though. Feel free to ask me on <a href="https://github.com/halvnykterist/rating-update/">Github</a> or 
                    <a href="https://twitter.com/sov_gott_games">Twitter</a>!. DMs etc. are open.</p>

                    <h2 id="Expected_outcome">What's does 'expected wins' mean?</h2>
                    <p>This is how often the system expects you be able to beat your opponent in a game, based on your relative ratings. It doesn't take your personal matchup history into account. </p>
                    <p>This is also the number that you need to exceed on average if you want your rating to go up. If you can take down opponents the system thought was stronger than you, then clearly it was wrong!</p>

                    <h2 id="Raw_vs_adjusted">What's the difference between 'Win rate (raw)' and 'Win rate (rating adjusted)'?</h2>
                    <p>Raw win rate is what it sounds like - all of your wins vs that character divided by all your games against this character.</p>
                    <p>Adjusted win rate takes into account your chance of winning based on diference in rating. Instead of simply adding together wins and losses, wins and losses are weighted by your expected win rate. If you beat someone that you had a 90% chance to win against, you only get .1 added to your "wins" total. If you lose to someone who you had a 70% chance to win against, you get the full .7 added to your loss bucket. Then at the end the adjusted win rate is your win bucket divided by your win bucket plus your loss bucket. Final estimation is (win_bucket) / (win_bucket + loss+bucket)</p>

                    <h2 id="Gaming">Can I gain more rating by farming lower skilled players?</h2>
                    <p>No, not unless you can beat them even more consistently than the game thought you should. If anything, going up against lower sklled players carries an element of risk, since losses to them causes you to lose a lot more rating than losing to a similarly rated opponent would.</p>

                    <h2 id="PC_only">Is this PC only?</h2>
                    <p>No! You can find console games at <a href="http://console.ratingupdate.info">console.ratingupdate.info</a>. Once crossplay is implement the websites will be unified.</p>

                    <h2 id="Rating_decay">Does rating change over time?</h2>
                    <p>Your actual rating value won't change over time but if you don't play for a while your deviation will gradually increase. This might remove you from the rankings if you go over 150, but you can quickly get the deviation down again by just playing some games.</p>
                    <p>It does this because if you haven't played in a while the system can't be as sure about how good you are.</p>

                    <h2 id="Reading_matchups">How do I read the matchup chart?</h2>
                    <p>If you're the character on the left (written in full), and your opponent has the character on top (with a shortened name), the grid cell gives you the win probability.</p>

                    <h2 id="Missing_games">Some of my games are missing.</h2>
                    <p>The site only looks at replays from the tower, so if you've been playing in the park those games won't show up.</p>
                    <p>I only started grabbing replays in December, and my scraping had a lot of downtime up until about January fifth. Games after that should all be present though.</p>

                    <h2 id="Questions">My question wasn't answered here.</h2>
                    <p>Send me a message on 
                    <a href="https://twitter.com/sov_gott_games">Twitter</a>
                    or open an issue on
                    <a href="https://github.com/halvnykterist/rating-update/">Github</a>!
                    </p>
                </div>
            </div>
        </section>
    </body>
    {{> footer }}
</html><|MERGE_RESOLUTION|>--- conflicted
+++ resolved
@@ -53,11 +53,7 @@
                     <i>If you take on someone 300 points above you in a FT10, you can expect to take about 2 games off of them.</i>
 
                     <h2 id="Good_rating">What's a good rating?</h2>
-<<<<<<< HEAD
                     <p>Average rating is about 1300, if you want to compare yourself to others. I've got the "strong player" cutoff at 1800 since those are good enough to beat the average player 90% of the time or so, but above them there are plenty of 2100s that do the same to them.</p>
-=======
-                    <p>Average rating is about 1400, if you want to compare yourself to others. I've got the "strong player" cutoff at 1800 since those are good enough to beat the average player 90% of the time or so, but above them there are plenty of 2100s that do the same to them.</p>
->>>>>>> 8d9c8811
 
                     <h2 id="Plus_minus">What does the '±' part mean?</h2>
                     <p>This represents how confident the system is in your rating. If you've got a rating of 1450 ±150, that means the system is 95% confident that your rating is between 1300 and 1600. New players/characters started out at 1500 ±700, which means the system thinks they could be anywhere between an 800-rated newbie or a 2200 rated pro. As you play more games, especailly against opponents close to you in skill, this number will naturally go down.</p>
